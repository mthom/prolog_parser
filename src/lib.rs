--- conflicted
+++ resolved
@@ -1,8 +1,4 @@
-<<<<<<< HEAD
-=======
 extern crate lexical;
-extern crate num;
->>>>>>> 3f15e597
 extern crate ordered_float;
 extern crate rug;
 
